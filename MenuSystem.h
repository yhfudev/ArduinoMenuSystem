--- conflicted
+++ resolved
@@ -191,14 +191,9 @@
 public:
     MenuSystem();
 
-<<<<<<< HEAD
+    bool display();
     bool next(bool loop=false);
     bool prev(bool loop=false);
-=======
-    boolean display();
-    boolean next(boolean loop=false);
-    boolean prev(boolean loop=false);
->>>>>>> 090c9833
     void reset();
     void select(bool reset=false);
     bool back();

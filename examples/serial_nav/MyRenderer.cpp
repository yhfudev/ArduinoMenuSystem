--- conflicted
+++ resolved
@@ -10,11 +10,7 @@
         MenuComponent const* cp_m_comp = menu.get_menu_component(i);
         cp_m_comp->render(*this);
 
-<<<<<<< HEAD
-        if (cp_menu_sel == cp_m_comp)
-=======
         if (cp_m_comp->is_current())
->>>>>>> b103f9f8
             Serial.print("<<< ");
         Serial.println("");
     }
